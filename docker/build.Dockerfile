# Copyright 2020-2022 Google LLC
#
# Licensed under the Apache License, Version 2.0 (the "License");
# you may not use this file except in compliance with the License.
# You may obtain a copy of the License at
#
#      http://www.apache.org/licenses/LICENSE-2.0
#
# Unless required by applicable law or agreed to in writing, software
# distributed under the License is distributed on an "AS IS" BASIS,
# WITHOUT WARRANTIES OR CONDITIONS OF ANY KIND, either express or implied.
# See the License for the specific language governing permissions and
# limitations under the License.


#
# Dockerfile for Stadia Performance Layers Continuous Integration.
# Sample invocation:
#    docker build . --file docker/build.Dockerfile               \
#                   --build-arg CONFIG=Release                   \
#                   --build-arg COMPILER=clang                   \
#                   --build-arg GENERATOR=Ninja

FROM ubuntu:20.04

ARG CONFIG
ARG COMPILER
ARG GENERATOR

# Install required packages.
RUN export DEBIAN_FRONTEND=noninteractive && export TZ=America/New_York \
    && apt-get update \
    && apt-get install -yqq --no-install-recommends \
       build-essential pkg-config ninja-build \
       gcc g++ binutils-gold \
       llvm-11 clang-11 clang-tidy-12 libclang-common-11-dev lld-11 \
       python python3 python3-distutils python3-pip \
       libssl-dev libx11-dev libxcb1-dev x11proto-dri2-dev libxcb-dri3-dev \
       libxcb-dri2-0-dev lib32z1-dev libxcb-present-dev libxcb-xinerama0 libxshmfence-dev libxrandr-dev \
       libwayland-dev \
       git curl wget openssh-client \
       gpg gpg-agent \
    && wget -qO - https://packages.lunarg.com/lunarg-signing-key-pub.asc | apt-key add - \
    && wget -qO /etc/apt/sources.list.d/lunarg-vulkan-1.3.216-bionic.list https://packages.lunarg.com/vulkan/1.3.216/lunarg-vulkan-1.3.216-bionic.list \
    && apt-get update \
    && apt-get install -yqq --no-install-recommends \
    vulkan-sdk x11-xserver-utils libvulkan-dev libvulkan1 xvfb mesa-vulkan-drivers \
    && rm -rf /var/lib/apt/lists/* \
    && python3 -m pip install --no-cache-dir --upgrade pip \
    && python3 -m pip install --no-cache-dir --upgrade cmake \
    && for tool in clang clang++ llvm-cov llvm-profdata llvm-symbolizer lld ld.lld ; do \
         update-alternatives --install /usr/bin/"$tool" "$tool" /usr/bin/"$tool"-11 10 ; \
        done \
    && update-alternatives --install /usr/bin/clang-tidy clang-tidy /usr/bin/clang-tidy-12 10 \
    && update-alternatives --install /usr/bin/ld ld /usr/bin/ld.gold 10

COPY . /performance-layers

# Get all dependencies.
WORKDIR /dependencies
RUN git clone https://github.com/KhronosGroup/Vulkan-Headers.git \
    && git clone https://github.com/KhronosGroup/Vulkan-Loader.git \
    && mkdir vulkan-headers-build \
    && cd /dependencies/vulkan-headers-build \
    && cmake ../Vulkan-Headers \
         -G "$GENERATOR" \
         -DCMAKE_BUILD_TYPE="$CONFIG" \
         -DCMAKE_INSTALL_PREFIX=run \
    && cmake --build . \
    && cmake --build . --target install

# Build performance layers.
WORKDIR /performance-layers/build
RUN  CXX_COMPILER="g++" \
     && if [ "$COMPILER" = "clang" ] ; then \
          CXX_COMPILER="clang++" ; \
        fi \
     && cmake .. \
      -G "$GENERATOR" \
      -DCMAKE_C_COMPILER="$COMPILER" \
      -DCMAKE_CXX_COMPILER="$CXX_COMPILER" \
      -DCMAKE_BUILD_TYPE="$CONFIG" \
      -DCMAKE_INSTALL_PREFIX=run \
      -DVULKAN_HEADERS_INSTALL_DIR=/dependencies/vulkan-headers-build/run \
      -DVULKAN_LOADER_GENERATED_DIR=/dependencies/Vulkan-Loader/loader/generated \
    && cmake --build . \
    && cmake --build . --target check \
    && cmake --build . --target install

<<<<<<< HEAD
# Enable perfomance layers and test with `vkcube`
RUN export LD_LIBRARY_PATH=/performance-layers/build:$LD_LIBRARY_PATH \ 
    && export VK_INSTANCE_LAYERS=VK_LAYER_STADIA_pipeline_compile_time \
    && export VK_INSTANCE_LAYERS=$VK_INSTANCE_LAYERS:VK_LAYER_STADIA_pipeline_runtime \
    && export VK_INSTANCE_LAYERS=$VK_INSTANCE_LAYERS:VK_LAYER_STADIA_pipeline_cache_sideload \
    && export VK_INSTANCE_LAYERS=$VK_INSTANCE_LAYERS:VK_LAYER_STADIA_pipeline_memory_usage \
    && export VK_INSTANCE_LAYERS=$VK_INSTANCE_LAYERS:VK_LAYER_STADIA_pipeline_frame_time \
    && export VK_LAYER_PATH=/performance-layers/layer \
    && xvfb-run vkcube --c 1000 && echo Done!
=======
# Test Vulkan SDK
RUN xvfb-run vkcube --c 1000 && echo Done!
>>>>>>> 972c3b19
<|MERGE_RESOLUTION|>--- conflicted
+++ resolved
@@ -87,17 +87,12 @@
     && cmake --build . --target check \
     && cmake --build . --target install
 
-<<<<<<< HEAD
-# Enable perfomance layers and test with `vkcube`
-RUN export LD_LIBRARY_PATH=/performance-layers/build:$LD_LIBRARY_PATH \ 
+# Enable perfomance layers and test with `vkcube`.
+RUN export LD_LIBRARY_PATH=/performance-layers/build:$LD_LIBRARY_PATH \
     && export VK_INSTANCE_LAYERS=VK_LAYER_STADIA_pipeline_compile_time \
     && export VK_INSTANCE_LAYERS=$VK_INSTANCE_LAYERS:VK_LAYER_STADIA_pipeline_runtime \
     && export VK_INSTANCE_LAYERS=$VK_INSTANCE_LAYERS:VK_LAYER_STADIA_pipeline_cache_sideload \
-    && export VK_INSTANCE_LAYERS=$VK_INSTANCE_LAYERS:VK_LAYER_STADIA_pipeline_memory_usage \
-    && export VK_INSTANCE_LAYERS=$VK_INSTANCE_LAYERS:VK_LAYER_STADIA_pipeline_frame_time \
+    && export VK_INSTANCE_LAYERS=$VK_INSTANCE_LAYERS:VK_LAYER_STADIA_memory_usage \
+    && export VK_INSTANCE_LAYERS=$VK_INSTANCE_LAYERS:VK_LAYER_STADIA_frame_time \
     && export VK_LAYER_PATH=/performance-layers/layer \
-    && xvfb-run vkcube --c 1000 && echo Done!
-=======
-# Test Vulkan SDK
-RUN xvfb-run vkcube --c 1000 && echo Done!
->>>>>>> 972c3b19
+    && xvfb-run vkcube --c 100 && echo Done!